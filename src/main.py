<<<<<<< HEAD
import pandas as pd

from classes.Portfolio import Portfolio
from classes.Metrics import Metrics

"""
Main permettant de construire une grille de désensibilisation par optimisation
sur la CVAR
"""

"""
Définition des paramètres pour le backtester
"""
periodicity: str = "monthly"
rebalancing: str = "quarterly"
frequency: str = "yearly"
method: str = "discret"


"""
Première étape : Construction du pilier action
"""

# Choix d'exporter ou non les résutlats en excel
export_res:bool = False

# Import des données
data = pd.read_excel("data/Inputs v2.xlsx", sheet_name= "Actions").set_index("Date")
cols_with_na = [col for col in data.columns if data[col].isnull().sum() != 0]
data[cols_with_na] = data[cols_with_na].interpolate(method = 'linear')

# Instanciation du portefeuille
calculation_window:int = 6
list_strategy = ["momentum"]
list_weighting = ["ranking"]
ptf_action:Portfolio = Portfolio(data, periodicity = periodicity,
                                 rebalancement=rebalancing, method= method, list_strat=list_strategy, list_weighting=list_weighting,
                                 calculation_window=calculation_window, asset_class="equity")

# Backtest
ptf_action.run_backtest()

# Export des résultats
if export_res:
    ptf_action.positions.to_excel("test positions Momentum v3.xlsx")
    ptf_action.portfolio_value.to_excel("Valeur pilier action v3.xlsx")

# Affichage des métriques de performance du pilier action
bench: pd.DataFrame = ptf_action.benchmark.iloc[calculation_window:,].iloc[:,0]
metrics_action:Metrics = Metrics(ptf_action.portfolio_value, method =method, frequency=frequency, benchmark=bench)
print("Synthèse pour le pilier action : ")
premia_equity: float = metrics_action.synthesis()

"""
Troisième étape : Construction du pilier monétaire
"""
# Import des données
data_monetaire = pd.read_excel("data/Inputs v2.xlsx", sheet_name= "Monétaire").set_index("Date")
cols_with_na = [col for col in data_monetaire.columns if data_monetaire[col].isnull().sum() != 0]
data_monetaire[cols_with_na] = data_monetaire[cols_with_na].interpolate(method = 'linear')

# Sur le monétaire : pas de stratégie particulière
ptf_monetaire: pd.Series = data_monetaire

# Affichage des métriques de performance du pilier monétaire
metrics_monetaire:Metrics = Metrics(ptf_monetaire, method=method, frequency=frequency)
print("Statistiques pour le pilier monétaire : ")
metrics_monetaire.display_stats()

"""
Deuxième étape : Construction du pilier obligataire
"""
# Import des données
data_oblig = pd.read_excel("data/Inputs.xlsx", sheet_name= "Obligations").set_index("Date")
cols_with_na = [col for col in data_oblig.columns if data_oblig[col].isnull().sum() != 0]
data_oblig[cols_with_na] = data_oblig[cols_with_na].interpolate(method = 'linear')

# Instanciation du portefeuille
calculation_window:int = 6
list_strategy = ["momentum"]
list_weighting = ["ranking"]
ptf_obligataire:Portfolio = Portfolio(data_oblig, periodicity = periodicity,
                                 rebalancement=rebalancing, method= method, list_strat=list_strategy, list_weighting=list_weighting,
                                 calculation_window=calculation_window, asset_class="equity")

# Backtest sur l'obligataire
ptf_obligataire.run_backtest()

# Affichage des métriques de performance du pilier action
bench_oblig: pd.DataFrame = ptf_obligataire.benchmark.iloc[calculation_window:,].iloc[:,0]
metrics_obligation:Metrics = Metrics(ptf_obligataire.portfolio_value, method =method, frequency=frequency, benchmark = bench)
print("Sytnhèse pour le pilier obligataire : ")
bond_premia: float = metrics_obligation.synthesis()

"""
Quatrième étape : Export des rendements annuels pour déterminer
la prime d'un point de vue historique
"""

writer = pd.ExcelWriter('Cross Asset Salary.xlsm')
# A voir pour les rendements : est-ce qu'on coupe les x dernières valeurs ?
# Cas des données annuelles
if frequency != "daily":
    ret_action: pd.DataFrame = metrics_action.returns.iloc[:-1]
    ret_monetaire: pd.DataFrame = metrics_monetaire.returns.iloc[:-1]

# Export des résultats des trois portefeuilles
ret_action.to_excel(writer, sheet_name="Rendement annuel Portefeuille", startrow=2, startcol=2)

ret_monetaire.to_excel(writer, sheet_name="Rendement annuel Portefeuille", startrow=2, startcol=4)

a = 3
"""
Cinquième étape : Calcul du risque en CVaR de la grille initiale
"""



"""
Sixième étape : optimisation / construction de la nouvelle grille équilibrée et comparaison
"""

"""
Septième étape : Construction de la grille dynamique
"""

"""
old

pos_test = x.build_portfolio_v2()
x.compute_portfolio_value_v2(100, calculation_window)

# Affichage des métriques de performance du pilier action
metrics_action:Metrics = Metrics(x.portfolio_value, method ="discret", frequency="daily")
print("Statistiques pour le pilier action : ")
metrics_action.display_stats()

# Comparaison avec le MSCI World (Benchmark)
# Retraitement du bench pour conserver la même périodicité
bench: pd.DataFrame = x.benchmark.iloc[calculation_window:,]
bench:pd.Series = bench.iloc[:,0]
metrics_bench: Metrics = Metrics(bench, method = "discret", frequency = "daily")
print("Statistiques pour le benchmark : ")
metrics_bench.display_stats()

# Prime de diversification
action_premia:float = metrics_action.compute_sharpe_ratio() - metrics_bench.compute_sharpe_ratio()
print(f'La prime de diversification du pilier action est de {round(action_premia,4)} pour chaque point de volatilité supplémentaire')

# Comparaison avec le MSCI World (Benchmark)
# Retraitement du bench pour conserver la même périodicité
bench: pd.DataFrame = ptf_action.benchmark.iloc[calculation_window:,]
bench:pd.Series = bench.iloc[:,0]
metrics_bench: Metrics = Metrics(bench, method = "discret", frequency = "daily")
print("Statistiques pour le benchmark : ")
metrics_bench.display_stats()

# Comparaison avec le benchmark
# Retraitement du bench pour conserver la même périodicité
bench_oblig: pd.DataFrame = ptf_obligataire.benchmark.iloc[calculation_window:,]
bench_oblig:pd.Series = bench.iloc[:,0]
metrics_bench_oblig: Metrics = Metrics(bench_oblig, method = "discret", frequency = "daily")
print("Statistiques pour le benchmark obligataire : ")
metrics_bench_oblig.display_stats()

# Prime de diversification
bond_premia:float = metrics_action.compute_sharpe_ratio() - metrics_bench.compute_sharpe_ratio()
print(f'La prime de diversification du pilier obligataire est de {round(bond_premia,4)} pour chaque point de volatilité supplémentaire')


# Prime de diversification
action_premia:float = metrics_action.compute_sharpe_ratio() - metrics_bench.compute_sharpe_ratio()
print(f'La prime de diversification du pilier action est de {round(action_premia,4)} pour chaque point de volatilité supplémentaire')


x.plot_cumulative_returns()
pos = x.build_portfolio()
pos.to_excel("test positions Momentum.xlsx")
x.compute_portfolio_value(pos, 100).to_excel("Ptf value.xlsx")
=======
import pandas as pd, numpy as np 
import matplotlib.pyplot as plt
from classes.portfolio import Portfolio
from classes.visualisation import Visualisation
from classes.metrics import Metrics
from classes.pilar import Pilar
from classes.grid import Grid
import warnings
warnings.filterwarnings('ignore', category=FutureWarning)  
warnings.filterwarnings('ignore', category=DeprecationWarning) 

"""
Main permettant de construire une grille de désensibilisation par optimisation
sur la CVAR
"""

"""
Définition des paramètres pour le backtester
"""
periodicity: str = "monthly"
rebalancing: str = "quarterly"
frequency: str = "yearly"
method: str = "discret"
calculation_window:int = 6

"""
Première étape : Construction du pilier action
"""
# Choix d'exporter ou non les résutlats en excel
export_res:bool = False

# Import des données
core_stock_indices = ["SPX Index", "SX5E Index", "NKY Index", "MXEF Index"]
all_stock_prices = pd.read_excel("data/Inputs.xlsx", sheet_name= "Actions").set_index("Date")
# Gestion des NA par interpolation
cols_with_na = [col for col in all_stock_prices.columns if all_stock_prices[col].isnull().sum() != 0]
all_stock_prices[cols_with_na] = all_stock_prices[cols_with_na].interpolate(method = 'linear')


# Construction de la poche Momentum
core_stock_prices = all_stock_prices[core_stock_indices]
not_core_prices = all_stock_prices.loc[:, ~all_stock_prices.columns.isin(core_stock_indices)]
list_strategy = ["momentum"]
list_weighting = ["ranking"]
momentum_stock_portfolio = Portfolio(not_core_prices, periodicity = periodicity,
                                 rebalancement= rebalancing, method="discret", list_strat=list_strategy, list_weighting=list_weighting,
                                 calculation_window=6, asset_class="equity")

# Backtest
momentum_stock_portfolio.run_backtest()
Visualisation.plot_weights(momentum_stock_portfolio.positions, 
                           title = "Evolution des poids, poche Momentum - Actions")
Visualisation.heatmap_correlation(momentum_stock_portfolio.returns["monthly"])

# Export des résultats
if export_res:
    momentum_stock_portfolio.positions.to_excel("test positions Momentum v3.xlsx")
    momentum_stock_portfolio.portfolio_value.to_excel("Valeur pilier action v3.xlsx")

# Affichage des métriques de performance du pilier action
bench: pd.DataFrame = momentum_stock_portfolio.benchmark.iloc[calculation_window:,].iloc[:,0]
metrics_action:Metrics = Metrics(momentum_stock_portfolio.portfolio_value, 
                                 method =method, frequency=frequency, benchmark=bench)
print("Synthèse pour le portefeuille momentum action : ")
premia_equity: float = metrics_action.synthesis()

# Répartition core - Momentum
momentum_stock_portfolio.portfolio_value.name = "Momentum Ptf Value"
# Rmq : comme momentum_stock_portfolio.portfolio_value est déjà en monthly, 
# pilar_member_prices va automatiquement récupérer les prix mensuels aux bonnes dates. 
pilar_member_prices = core_stock_prices.join(momentum_stock_portfolio.portfolio_value, how='inner')
stock_pilar = Pilar(asset_prices=pilar_member_prices,
                    periodicity="monthly", method="discret")
minimal_weights_constraints = {
    "SPX Index": 0.2,
    "SX5E Index": 0.25,
    "NKY Index": 0.05,
    "MXEF Index": 0.05, 
    "Momentum Ptf Value": 0.15
}
# Calcul des parts
stock_weights, stock_returns = stock_pilar.run_min_variance_optimization(
    calculation_window=calculation_window, rebalancing_freq=rebalancing,
    min_weights=minimal_weights_constraints)
Visualisation.plot_weights(stock_weights)
Visualisation.heatmap_correlation(stock_pilar.returns)

# Métriques
stock_pilar_value = stock_pilar.compute_pilar_value(stock_weights)
metrics_action:Metrics = Metrics(stock_pilar_value, 
                                 method =method, frequency=frequency, benchmark=bench)
print("Synthèse pour le pilier action : ")
premia_equity: float = metrics_action.synthesis()

"""
Deuxième étape : Construction du pilier obligataire
"""
# Import des données
core_bond_indices = ["LBEATREU Index", "LBUSTRUU Index", "LEGATRUU Index"]
all_bond_prices = pd.read_excel("data/Inputs.xlsx", sheet_name= "Obligataire").set_index("Date")
## Gestion des NA par interpolation
cols_with_na = [col for col in all_bond_prices.columns if all_bond_prices[col].isnull().sum() != 0]
all_bond_prices[cols_with_na] = all_bond_prices[cols_with_na].interpolate(method = 'linear')

# Construction de la poche Momentum
core_bond_prices = all_bond_prices[core_bond_indices]
not_core_bond_prices = all_bond_prices.loc[:, ~all_bond_prices.columns.isin(core_bond_indices)]
list_strategy = ["momentum"]
list_weighting = ["ranking"]
momentum_bond_portfolio = Portfolio(not_core_bond_prices, periodicity = periodicity,
                                 rebalancement= rebalancing, method="discret", list_strat=list_strategy, list_weighting=list_weighting,
                                 calculation_window=6, asset_class="bonds")

## Backtest
momentum_bond_portfolio.run_backtest()
Visualisation.plot_weights(momentum_bond_portfolio.positions, 
                           title = "Evolution des poids, poche Momentum - Obligations")
Visualisation.heatmap_correlation(momentum_bond_portfolio.returns["monthly"])

## Métriques 
bench: pd.DataFrame = momentum_bond_portfolio.benchmark.iloc[calculation_window:,].iloc[:,0]
metrics_bond:Metrics = Metrics(momentum_bond_portfolio.portfolio_value, 
                               method =method, frequency=frequency, benchmark=bench)
print("Synthèse pour le portefeuille momentum obligations : ")
premia_bond: float = metrics_bond.synthesis()

# Répartition core - momentum
momentum_bond_portfolio.portfolio_value.name = "Momentum Ptf Value"
# Rmq : comme momentum_bond_portfolio.portfolio_value est déjà en monthly, 
# pilar_member_prices va automatiquement récupérer les prix mensuels aux bonnes dates. 
bond_pilar_member_prices = core_bond_prices.join(momentum_bond_portfolio.portfolio_value, how='inner')
bond_pilar = Pilar(asset_prices=bond_pilar_member_prices,
                   periodicity="monthly", method="discret")
minimal_weights_constraints = {
    "LBEATREU Index": 0.2,
    "LBUSTRUU Index": 0.25,
    "LEGATRUU Index": 0.05, 
    "Momentum Ptf Value": 0.15
}

## Calcul des parts
bond_weights, bond_returns = bond_pilar.run_min_variance_optimization(
    calculation_window=calculation_window, rebalancing_freq=rebalancing,
    min_weights=minimal_weights_constraints)
Visualisation.plot_weights(bond_weights)
Visualisation.heatmap_correlation(bond_pilar.returns)

## Métriques 
bond_pilar_value = bond_pilar.compute_pilar_value(bond_weights)
metrics_bond:Metrics = Metrics(bond_pilar_value, 
                               method=method, frequency=frequency, benchmark=bench)
print("Synthèse pour le pilier obligation : ")
premia_bond: float = metrics_bond.synthesis()


"""
Troisième étape : Construction du pilier monétaire
"""
# Import des données
data_monetaire = pd.read_excel("data/Inputs.xlsx", sheet_name= "Monétaire").set_index("Date")
cols_with_na = [col for col in data_monetaire.columns if data_monetaire[col].isnull().sum() != 0]
data_monetaire[cols_with_na] = data_monetaire[cols_with_na].interpolate(method = 'linear')

# Sur le monétaire : pas de stratégie particulière
ptf_monetaire: pd.Series = data_monetaire

# Affichage des métriques de performance du pilier monétaire
metrics_monetaire:Metrics = Metrics(ptf_monetaire, method=method, frequency=frequency)
print("Statistiques pour le pilier monétaire : ")
metrics_monetaire.display_stats()

"""
Quatrième étape : Export des rendements annuels pour déterminer
la prime d'un point de vue historique
"""

writer = pd.ExcelWriter('Cross Asset Salary.xlsm')
# A voir pour les rendements : est-ce qu'on coupe les x dernières valeurs ?
# Cas des données annuelles
if frequency == "yearly":
    ret_action: pd.DataFrame = metrics_action.returns.iloc[:-1]
    ret_monetaire: pd.DataFrame = metrics_monetaire.returns.iloc[:-1]

# Export des résultats des trois portefeuilles
ret_action.to_excel(writer, sheet_name="Rendement annuel Portefeuille", startrow=2, startcol=2)

ret_monetaire.to_excel(writer, sheet_name="Rendement annuel Portefeuille", startrow=2, startcol=4)

a = 3
"""
Cinquième étape : Calcul du risque en CVaR de la grille initiale
"""
initial_grid_weights = pd.read_excel("data/Inputs.xlsx", sheet_name= "Grille initiale").set_index("Horizon")
# On calcule les rendements via la méthode de Pilar
initial_assets = pd.concat([all_stock_prices["MSDEE15N Index"], all_bond_prices["LBEATREU Index"], data_monetaire["OISESTR Index"]], axis = 1).dropna()
initial_returns = Pilar(asset_prices=initial_assets, periodicity=periodicity, method = method).compute_asset_returns(periodicity)
initial_grid = Grid(
    long_term_returns=[0.06, 0.035, 0.02],
    portfolios_returns=initial_returns,
    periodicity=periodicity, 
    grid_weights=initial_grid_weights
)
Visualisation.plot_weights(initial_grid.grid_weights, 
                           title = "Evolution des poids de la grille initiale",
                           invert_xaxis= True)
Visualisation.plot_CVaR(grid = initial_grid,
                        title = "Evolution de la CVaR de la grille équilibre initiale")


"""
Sixième étape : optimisation / construction de la nouvelle grille équilibrée et comparaison
"""
# Récupération des rendements
# Travail nécessaire pour monétaire car plus de rendements que les autres
new_pilars_returns = pd.concat([stock_returns, bond_returns], axis = 1)
cash_returns = Metrics(ptf_monetaire, method=method, frequency="monthly").returns
rows_to_drop = len(cash_returns) - len(new_pilars_returns)
trimmed_cash_returns = cash_returns.iloc[rows_to_drop:].copy()
trimmed_cash_returns = trimmed_cash_returns.reset_index(drop = True)
trimmed_cash_returns.index = new_pilars_returns.index
new_pilars_returns = pd.concat([new_pilars_returns, trimmed_cash_returns], axis = 1)
new_pilars_returns.columns = ["Actions", "Obligations", "Monétaire"]

## Optimisation par maximisation du rendement sous contrainte de CVaR
### ATTENTION, CHANGER LES HYP DE RDT LT !!!!!!!!!!!!!!!!
new_grid = Grid([0.07, 0.04, 0.035], new_pilars_returns, "monthly", initial_grid.grid_weights)
new_grid = new_grid.optimize_grid(initial_grid)
Visualisation.plot_weights(new_grid.grid_weights, title="Evolution des poids - Grille équilibre optimisée",
                           invert_xaxis=True)
Visualisation.plot_CVaR(new_grid, compare_with=initial_grid,
                        title="Evolution de la CVaR : comparaison entre la grille optimisée (actuelle) et la grille initiale")

"""
Septième étape : Construction de la grille dynamique
"""
initial_dynamic_grid_weights = pd.read_excel("data/Inputs.xlsx", sheet_name= "Grille dynamique").set_index("Horizon")
initial_dynamic_grid = Grid(
    long_term_returns=[0.06, 0.035, 0.02],
    portfolios_returns=initial_returns,
    periodicity=periodicity, 
    grid_weights=initial_dynamic_grid_weights
)
Visualisation.plot_weights(initial_dynamic_grid.grid_weights, 
                           title = "Evolution des poids de la grille dynamique initiale",
                           invert_xaxis= True)
Visualisation.plot_CVaR(grid = initial_dynamic_grid, compare_with=initial_grid,
                        title = "Evolution de la CVaR : comparaison entre grille équilibre initiale et grille dynamique")

plt.show()
"""
old

pos_test = x.build_portfolio_v2()
x.compute_portfolio_value_v2(100, calculation_window)

# Affichage des métriques de performance du pilier action
metrics_action:Metrics = Metrics(x.portfolio_value, method ="discret", frequency="daily")
print("Statistiques pour le pilier action : ")
metrics_action.display_stats()

# Comparaison avec le MSCI World (Benchmark)
# Retraitement du bench pour conserver la même périodicité
bench: pd.DataFrame = x.benchmark.iloc[calculation_window:,]
bench:pd.Series = bench.iloc[:,0]
metrics_bench: Metrics = Metrics(bench, method = "discret", frequency = "daily")
print("Statistiques pour le benchmark : ")
metrics_bench.display_stats()

# Prime de diversification
action_premia:float = metrics_action.compute_sharpe_ratio() - metrics_bench.compute_sharpe_ratio()
print(f'La prime de diversification du pilier action est de {round(action_premia,4)} pour chaque point de volatilité supplémentaire')

# Comparaison avec le MSCI World (Benchmark)
# Retraitement du bench pour conserver la même périodicité
bench: pd.DataFrame = ptf_action.benchmark.iloc[calculation_window:,]
bench:pd.Series = bench.iloc[:,0]
metrics_bench: Metrics = Metrics(bench, method = "discret", frequency = "daily")
print("Statistiques pour le benchmark : ")
metrics_bench.display_stats()

# Comparaison avec le benchmark
# Retraitement du bench pour conserver la même périodicité
bench_oblig: pd.DataFrame = ptf_obligataire.benchmark.iloc[calculation_window:,]
bench_oblig:pd.Series = bench.iloc[:,0]
metrics_bench_oblig: Metrics = Metrics(bench_oblig, method = "discret", frequency = "daily")
print("Statistiques pour le benchmark obligataire : ")
metrics_bench_oblig.display_stats()

# Prime de diversification
bond_premia:float = metrics_action.compute_sharpe_ratio() - metrics_bench.compute_sharpe_ratio()
print(f'La prime de diversification du pilier obligataire est de {round(bond_premia,4)} pour chaque point de volatilité supplémentaire')


# Prime de diversification
action_premia:float = metrics_action.compute_sharpe_ratio() - metrics_bench.compute_sharpe_ratio()
print(f'La prime de diversification du pilier action est de {round(action_premia,4)} pour chaque point de volatilité supplémentaire')


x.plot_cumulative_returns()
pos = x.build_portfolio()
pos.to_excel("test positions Momentum.xlsx")
x.compute_portfolio_value(pos, 100).to_excel("Ptf value.xlsx")
>>>>>>> 739af75d
"""<|MERGE_RESOLUTION|>--- conflicted
+++ resolved
@@ -1,184 +1,3 @@
-<<<<<<< HEAD
-import pandas as pd
-
-from classes.Portfolio import Portfolio
-from classes.Metrics import Metrics
-
-"""
-Main permettant de construire une grille de désensibilisation par optimisation
-sur la CVAR
-"""
-
-"""
-Définition des paramètres pour le backtester
-"""
-periodicity: str = "monthly"
-rebalancing: str = "quarterly"
-frequency: str = "yearly"
-method: str = "discret"
-
-
-"""
-Première étape : Construction du pilier action
-"""
-
-# Choix d'exporter ou non les résutlats en excel
-export_res:bool = False
-
-# Import des données
-data = pd.read_excel("data/Inputs v2.xlsx", sheet_name= "Actions").set_index("Date")
-cols_with_na = [col for col in data.columns if data[col].isnull().sum() != 0]
-data[cols_with_na] = data[cols_with_na].interpolate(method = 'linear')
-
-# Instanciation du portefeuille
-calculation_window:int = 6
-list_strategy = ["momentum"]
-list_weighting = ["ranking"]
-ptf_action:Portfolio = Portfolio(data, periodicity = periodicity,
-                                 rebalancement=rebalancing, method= method, list_strat=list_strategy, list_weighting=list_weighting,
-                                 calculation_window=calculation_window, asset_class="equity")
-
-# Backtest
-ptf_action.run_backtest()
-
-# Export des résultats
-if export_res:
-    ptf_action.positions.to_excel("test positions Momentum v3.xlsx")
-    ptf_action.portfolio_value.to_excel("Valeur pilier action v3.xlsx")
-
-# Affichage des métriques de performance du pilier action
-bench: pd.DataFrame = ptf_action.benchmark.iloc[calculation_window:,].iloc[:,0]
-metrics_action:Metrics = Metrics(ptf_action.portfolio_value, method =method, frequency=frequency, benchmark=bench)
-print("Synthèse pour le pilier action : ")
-premia_equity: float = metrics_action.synthesis()
-
-"""
-Troisième étape : Construction du pilier monétaire
-"""
-# Import des données
-data_monetaire = pd.read_excel("data/Inputs v2.xlsx", sheet_name= "Monétaire").set_index("Date")
-cols_with_na = [col for col in data_monetaire.columns if data_monetaire[col].isnull().sum() != 0]
-data_monetaire[cols_with_na] = data_monetaire[cols_with_na].interpolate(method = 'linear')
-
-# Sur le monétaire : pas de stratégie particulière
-ptf_monetaire: pd.Series = data_monetaire
-
-# Affichage des métriques de performance du pilier monétaire
-metrics_monetaire:Metrics = Metrics(ptf_monetaire, method=method, frequency=frequency)
-print("Statistiques pour le pilier monétaire : ")
-metrics_monetaire.display_stats()
-
-"""
-Deuxième étape : Construction du pilier obligataire
-"""
-# Import des données
-data_oblig = pd.read_excel("data/Inputs.xlsx", sheet_name= "Obligations").set_index("Date")
-cols_with_na = [col for col in data_oblig.columns if data_oblig[col].isnull().sum() != 0]
-data_oblig[cols_with_na] = data_oblig[cols_with_na].interpolate(method = 'linear')
-
-# Instanciation du portefeuille
-calculation_window:int = 6
-list_strategy = ["momentum"]
-list_weighting = ["ranking"]
-ptf_obligataire:Portfolio = Portfolio(data_oblig, periodicity = periodicity,
-                                 rebalancement=rebalancing, method= method, list_strat=list_strategy, list_weighting=list_weighting,
-                                 calculation_window=calculation_window, asset_class="equity")
-
-# Backtest sur l'obligataire
-ptf_obligataire.run_backtest()
-
-# Affichage des métriques de performance du pilier action
-bench_oblig: pd.DataFrame = ptf_obligataire.benchmark.iloc[calculation_window:,].iloc[:,0]
-metrics_obligation:Metrics = Metrics(ptf_obligataire.portfolio_value, method =method, frequency=frequency, benchmark = bench)
-print("Sytnhèse pour le pilier obligataire : ")
-bond_premia: float = metrics_obligation.synthesis()
-
-"""
-Quatrième étape : Export des rendements annuels pour déterminer
-la prime d'un point de vue historique
-"""
-
-writer = pd.ExcelWriter('Cross Asset Salary.xlsm')
-# A voir pour les rendements : est-ce qu'on coupe les x dernières valeurs ?
-# Cas des données annuelles
-if frequency != "daily":
-    ret_action: pd.DataFrame = metrics_action.returns.iloc[:-1]
-    ret_monetaire: pd.DataFrame = metrics_monetaire.returns.iloc[:-1]
-
-# Export des résultats des trois portefeuilles
-ret_action.to_excel(writer, sheet_name="Rendement annuel Portefeuille", startrow=2, startcol=2)
-
-ret_monetaire.to_excel(writer, sheet_name="Rendement annuel Portefeuille", startrow=2, startcol=4)
-
-a = 3
-"""
-Cinquième étape : Calcul du risque en CVaR de la grille initiale
-"""
-
-
-
-"""
-Sixième étape : optimisation / construction de la nouvelle grille équilibrée et comparaison
-"""
-
-"""
-Septième étape : Construction de la grille dynamique
-"""
-
-"""
-old
-
-pos_test = x.build_portfolio_v2()
-x.compute_portfolio_value_v2(100, calculation_window)
-
-# Affichage des métriques de performance du pilier action
-metrics_action:Metrics = Metrics(x.portfolio_value, method ="discret", frequency="daily")
-print("Statistiques pour le pilier action : ")
-metrics_action.display_stats()
-
-# Comparaison avec le MSCI World (Benchmark)
-# Retraitement du bench pour conserver la même périodicité
-bench: pd.DataFrame = x.benchmark.iloc[calculation_window:,]
-bench:pd.Series = bench.iloc[:,0]
-metrics_bench: Metrics = Metrics(bench, method = "discret", frequency = "daily")
-print("Statistiques pour le benchmark : ")
-metrics_bench.display_stats()
-
-# Prime de diversification
-action_premia:float = metrics_action.compute_sharpe_ratio() - metrics_bench.compute_sharpe_ratio()
-print(f'La prime de diversification du pilier action est de {round(action_premia,4)} pour chaque point de volatilité supplémentaire')
-
-# Comparaison avec le MSCI World (Benchmark)
-# Retraitement du bench pour conserver la même périodicité
-bench: pd.DataFrame = ptf_action.benchmark.iloc[calculation_window:,]
-bench:pd.Series = bench.iloc[:,0]
-metrics_bench: Metrics = Metrics(bench, method = "discret", frequency = "daily")
-print("Statistiques pour le benchmark : ")
-metrics_bench.display_stats()
-
-# Comparaison avec le benchmark
-# Retraitement du bench pour conserver la même périodicité
-bench_oblig: pd.DataFrame = ptf_obligataire.benchmark.iloc[calculation_window:,]
-bench_oblig:pd.Series = bench.iloc[:,0]
-metrics_bench_oblig: Metrics = Metrics(bench_oblig, method = "discret", frequency = "daily")
-print("Statistiques pour le benchmark obligataire : ")
-metrics_bench_oblig.display_stats()
-
-# Prime de diversification
-bond_premia:float = metrics_action.compute_sharpe_ratio() - metrics_bench.compute_sharpe_ratio()
-print(f'La prime de diversification du pilier obligataire est de {round(bond_premia,4)} pour chaque point de volatilité supplémentaire')
-
-
-# Prime de diversification
-action_premia:float = metrics_action.compute_sharpe_ratio() - metrics_bench.compute_sharpe_ratio()
-print(f'La prime de diversification du pilier action est de {round(action_premia,4)} pour chaque point de volatilité supplémentaire')
-
-
-x.plot_cumulative_returns()
-pos = x.build_portfolio()
-pos.to_excel("test positions Momentum.xlsx")
-x.compute_portfolio_value(pos, 100).to_excel("Ptf value.xlsx")
-=======
 import pandas as pd, numpy as np 
 import matplotlib.pyplot as plt
 from classes.portfolio import Portfolio
@@ -481,5 +300,4 @@
 pos = x.build_portfolio()
 pos.to_excel("test positions Momentum.xlsx")
 x.compute_portfolio_value(pos, 100).to_excel("Ptf value.xlsx")
->>>>>>> 739af75d
 """